--- conflicted
+++ resolved
@@ -440,11 +440,8 @@
             &mut tx_skeleton,
             &self.rpc_client.indexer,
             self.wallet.lock_script().to_owned(),
-<<<<<<< HEAD
             local_cells_manager,
-=======
             self.config.fee_rate,
->>>>>>> 67856e4a
         )
         .await?;
         debug_assert_eq!(
