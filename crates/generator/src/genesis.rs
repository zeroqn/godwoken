--- conflicted
+++ resolved
@@ -65,11 +65,7 @@
 
     // build genesis state tree
     let mut tree = {
-<<<<<<< HEAD
-        let smt = SMT::new(H256::zero(), SMTStateStore::new(&mut db));
-=======
-        let smt = SMT::new(SMTH256::zero(), SMTStateStore::new(&db));
->>>>>>> f71d2bf8
+        let smt = SMT::new(SMTH256::zero(), SMTStateStore::new(&mut db));
         let inner = HistoryState::new(smt, 0, RWConfig::attach_block(0));
         StateDB::new(inner)
     };
