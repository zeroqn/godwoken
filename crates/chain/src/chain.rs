--- conflicted
+++ resolved
@@ -1019,15 +1019,10 @@
             deposit_info_vec: deposit_info_vec.clone(),
             withdrawals: withdrawals.clone(),
         };
-<<<<<<< HEAD
-        let tip_block_hash = self.local_state.tip().hash().into();
+        let tip_block_hash = self.local_state.tip().hash();
 
         let snap = db.snapshot();
         let chain_view = ChainView::new(&snap, tip_block_hash);
-=======
-        let tip_block_hash = self.local_state.tip().hash();
-        let chain_view = ChainView::new(&db, tip_block_hash);
->>>>>>> f71d2bf8
 
         {
             let tree = BlockStateDB::from_store(&mut db, RWConfig::readonly())?;
