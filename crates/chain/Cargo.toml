--- conflicted
+++ resolved
@@ -15,12 +15,8 @@
 gw-mem-pool = { path = "../mem-pool" }
 gw-store = { path = "../store" }
 gw-traits = { path = "../traits" }
-<<<<<<< HEAD
 gw-jsonrpc-types = { path = "../jsonrpc-types" }
-ckb-fixed-hash = "0.38.0"
-=======
 ckb-fixed-hash = "0.100.0-rc5"
->>>>>>> 82f8521e
 anyhow = "1.0"
 thiserror = "1.0"
 lazy_static = "1.4"
