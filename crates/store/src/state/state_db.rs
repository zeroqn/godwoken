//! StateDB
//!
//! StateDB is build in layers, for example:
//!
//! - StateDB (maintain in-memory journal and snapshot)
//! - HistoryState (persist histories block state)
//! - FileDB (RocksDB)
//!

use std::{
    collections::{HashMap, HashSet},
    sync::Mutex,
    vec::Drain,
};

use anyhow::Result;
use gw_traits::CodeStore;
use gw_types::{
    bytes::Bytes,
    packed::{self, LogItem},
    prelude::{Pack, Unpack},
};

use gw_common::{error::Error as StateError, state::State};
use gw_smt::smt::SMT;
use gw_types::h256::{H256Ext, H256};

use crate::{
    smt::smt_store::SMTStateStore,
    snapshot::StoreSnapshot,
    state::history::history_state::{HistoryState, HistoryStateStore},
    traits::{chain_store::ChainStore, kv_store::KVStore},
};

use super::{
    history::history_state::RWConfig,
    overlay::{mem_state::MemStateTree, mem_store::MemStore},
    traits::JournalDB,
    BlockStateDB, MemStateDB,
};

#[derive(Debug, Clone)]
enum JournalEntry {
    UpdateRaw { key: H256, prev_value: Option<H256> },
    SetAccountCount { prev_count: Option<u32> },
    InsertScript { script_hash: H256, prev_exist: bool },
    InsertData { data_hash: H256, prev_exist: bool },
    AppendLog { index: usize },
}

#[derive(Debug, Default, Clone)]
struct Journal {
    entries: Vec<JournalEntry>,
}

impl Journal {
    fn len(&self) -> usize {
        self.entries.len()
    }

    fn is_empty(&self) -> bool {
        self.entries.is_empty()
    }

    /// Revert journal to len
    /// Return reverted entries sorted in journal emit order
    fn revert_entries(&mut self, len: usize) -> Drain<'_, JournalEntry> {
        self.entries.drain(len..)
    }

    fn push(&mut self, entry: JournalEntry) {
        self.entries.push(entry);
    }

    fn clear(&mut self) {
        self.entries.clear();
    }
}

#[derive(Debug, Clone)]
pub struct Revision {
    id: usize,
    journal_len: usize,
}

#[derive(Debug, Default)]
pub struct StateTracker {
    touched_keys: Mutex<HashSet<H256>>,
    write_data: Mutex<HashMap<H256, Bytes>>,
    read_data: Mutex<HashMap<H256, Bytes>>,
}

impl StateTracker {
    /// Return touched keys
    pub fn touched_keys(&self) -> &Mutex<HashSet<H256>> {
        &self.touched_keys
    }

    pub fn write_data(&self) -> &Mutex<HashMap<H256, Bytes>> {
        &self.write_data
    }

    pub fn read_data(&self) -> &Mutex<HashMap<H256, Bytes>> {
        &self.read_data
    }

    /// Record a key in the tracker
    pub fn touch_key(&self, key: &H256) {
        self.touched_keys.lock().unwrap().insert(*key);
    }
}

pub struct StateDB<S> {
    /// inner state
    state: S,
    /// journals
    journal: Journal,
    /// next_revision_id
    next_revision_id: usize,
    /// revisions
    revisions: Vec<Revision>,
    /// dirty state in memory
    dirty_state: HashMap<H256, H256>,
    /// dirty account count
    dirty_account_count: Option<u32>,
    /// dirty scripts
    dirty_scripts: HashMap<H256, packed::Script>,
    /// dirty data
    dirty_data: HashMap<H256, Bytes>,
    /// dirty logs
    dirty_logs: Vec<LogItem>,
    /// state tracker
    state_tracker: Option<StateTracker>,
    /// last state root
    last_state_root: H256,
}

impl<S: Clone + State + CodeStore> Clone for StateDB<S> {
    /// clone StateDB without dirty state
    fn clone(&self) -> Self {
        debug_assert!(!self.is_dirty(), "can't clone dirty state");
        Self::new(self.state.clone())
    }
}

#[cfg(test)]
impl<S: State + CodeStore + Clone> StateDB<S> {
    /// clone StateDB with dirty state
    pub(crate) fn clone_dirty(&self) -> Self {
        Self {
            state: self.state.clone(),
            journal: self.journal.clone(),
            next_revision_id: self.next_revision_id,
            revisions: self.revisions.clone(),
            dirty_state: self.dirty_state.clone(),
            dirty_account_count: self.dirty_account_count,
            dirty_scripts: self.dirty_scripts.clone(),
            dirty_data: self.dirty_data.clone(),
            dirty_logs: self.dirty_logs.clone(),
            state_tracker: None,
            last_state_root: self.last_state_root,
        }
    }
}

impl MemStateDB {
    /// From store
    pub fn from_store(store: StoreSnapshot) -> Result<Self> {
        // build from last valid block
        let block = store.get_last_valid_tip_block()?;
        let tip_state = block.raw().post_account();
        let root: H256 = tip_state.merkle_root().unpack();
        let smt = SMT::new(root.into(), SMTStateStore::new(MemStore::new(store)));
        let inner = MemStateTree::new(smt, tip_state.count().unpack());
        Ok(Self::new(inner))
    }

    pub fn inner_smt_tree(&self) -> &SMT<SMTStateStore<MemStore<StoreSnapshot>>> {
        self.state.smt()
    }
}

impl<Store: ChainStore + HistoryStateStore + CodeStore + KVStore> BlockStateDB<Store> {
    /// From store
    pub fn from_store(store: Store, rw_config: RWConfig) -> Result<Self> {
        // build from last valid block
        let block = store.get_last_valid_tip_block()?;
        let tip_state = block.raw().post_account();
        let root: H256 = tip_state.merkle_root().unpack();
        let smt = SMT::new(root.into(), SMTStateStore::new(store));
        let inner = HistoryState::new(smt, tip_state.count().unpack(), rw_config);
        Ok(Self::new(inner))
    }

    /// Detach block state
    /// The caller must avoid has dirty state, otherwise, the state may inconsisted after the detaching
    pub fn detach_block_state(&mut self, block_number: u64) -> Result<()> {
        self.state.detach_block_state(block_number)
    }
}

impl<S: State + CodeStore> StateDB<S> {
    pub fn new(state: S) -> Self {
        let last_state_root = state.calculate_root().expect("last state root");
        Self {
            state,
            journal: Journal::default(),
            next_revision_id: 0,
            revisions: Default::default(),
            dirty_state: Default::default(),
            dirty_account_count: Default::default(),
            dirty_data: Default::default(),
            dirty_scripts: Default::default(),
            dirty_logs: Default::default(),
            state_tracker: None,
            last_state_root,
        }
    }

    // Perform basic state checking
    pub fn check_state(&self) -> Result<()> {
        let non_exit_account = self.get_script_hash(self.get_account_count()?)?;
        assert_eq!(
            non_exit_account,
            H256::zero(),
            "Detect inconsistent state: account {} should be non-exist",
            self.get_account_count()?
        );

        // check first 100 account
        for i in 0..std::cmp::min(100, self.get_account_count()?) {
            let script_hash = self.get_script_hash(i)?;
            assert_ne!(
                script_hash,
                H256::zero(),
                "Detect inconsistent state: account {} should exist",
                i
            );
            assert!(
                self.get_script(&script_hash).is_some(),
                "Detect inconsistent state: script {} not exist",
                {
                    let hash: packed::Byte32 = script_hash.pack();
                    hash
                }
            );
        }

        // check last 100 account
        for i in self.get_account_count()?.saturating_sub(100)..self.get_account_count()? {
            let script_hash = self.get_script_hash(i)?;
            assert_ne!(
                script_hash,
                H256::zero(),
                "Detect inconsistent state: account {} should exist",
                i
            );
            assert!(
                self.get_script(&script_hash).is_some(),
                "Detect inconsistent state: script {} not exist",
                {
                    let hash: packed::Byte32 = script_hash.pack();
                    hash
                }
            );
        }

        Ok(())
    }

    pub fn last_state_root(&self) -> H256 {
        self.last_state_root
    }

    pub(crate) fn is_dirty(&self) -> bool {
        !self.journal.is_empty()
            || !self.revisions.is_empty()
            || self.dirty_account_count.is_some()
            || !self.dirty_state.is_empty()
            || !self.dirty_scripts.is_empty()
            || !self.dirty_data.is_empty()
            || !self.dirty_logs.is_empty()
    }

    /// clear journal and dirty
    fn clear_journal_and_dirty(&mut self) {
        // clear journal
        self.journal.clear();
        // clear revisions
        self.revisions.clear();
        // clear dirties
        self.dirty_account_count = None;
        self.dirty_state.clear();
        self.dirty_scripts.clear();
        self.dirty_data.clear();
        self.dirty_logs.clear();
    }
}

impl<S: State + CodeStore> JournalDB for StateDB<S> {
    /// create snapshot
    fn snapshot(&mut self) -> usize {
        let id = self.next_revision_id;
        self.next_revision_id += 1;
        self.revisions.push(Revision {
            id,
            journal_len: self.journal.len(),
        });
        id
    }

    /// revert to a snapshot
    fn revert(&mut self, id: usize) -> Result<(), StateError> {
        // find revision
        let rev_index = self
            .revisions
            .binary_search_by_key(&id, |r| r.id)
            .map_err(|_id| {
                log::error!("invalid revision: {}", id);
                StateError::Store
            })?;
        let rev = &self.revisions[rev_index];

        // replay to revert journal
        let revert_entries = self.journal.revert_entries(rev.journal_len);
        for entry in revert_entries.rev() {
            use JournalEntry::*;
            match entry {
                UpdateRaw { key, prev_value } => match prev_value {
                    Some(v) => {
                        self.dirty_state.insert(key, v);
                    }
                    None => {
                        self.dirty_state.remove(&key);
                    }
                },
                SetAccountCount { prev_count } => {
                    self.dirty_account_count = prev_count;
                }
                InsertScript {
                    script_hash,
                    prev_exist,
                } => {
                    if !prev_exist {
                        self.dirty_scripts.remove(&script_hash);
                    }
                }
                InsertData {
                    data_hash,
                    prev_exist,
                } => {
                    if !prev_exist {
                        self.dirty_data.remove(&data_hash);
                    }
                }
                AppendLog { index } => {
                    assert_eq!(self.dirty_logs.len(), index + 1);
                    self.dirty_logs.pop();
                }
            }
        }

        // remove expired revisions
        self.revisions.truncate(rev_index);
        Ok(())
    }

    /// write dirty state to DB
    fn finalise(&mut self) -> Result<(), StateError> {
        if !self.is_dirty() {
            return Ok(());
        }
        // write account count
        if let Some(count) = self.dirty_account_count {
            self.state.set_account_count(count)?;
        }
        // write state
        for (k, v) in &self.dirty_state {
            self.state.update_raw(*k, *v)?;
        }
        // write scripts
        for (script_hash, script) in &self.dirty_scripts {
            self.state.insert_script(*script_hash, script.to_owned());
        }
        // write data
        for (data_hash, data) in &self.dirty_data {
            self.state.insert_data(*data_hash, data.to_owned());
        }
        // clear
        self.clear_journal_and_dirty();
        // update last state root
        self.last_state_root = self.calculate_root()?;
        Ok(())
    }

    fn append_log(&mut self, log: packed::LogItem) {
        self.journal.push(JournalEntry::AppendLog {
            index: self.dirty_logs.len(),
        });
        self.dirty_logs.push(log);
    }

    fn appended_logs(&self) -> &[packed::LogItem] {
        &self.dirty_logs
    }

    fn set_state_tracker(&mut self, tracker: StateTracker) {
        self.state_tracker = Some(tracker);
    }

    fn state_tracker(&self) -> Option<&StateTracker> {
        self.state_tracker.as_ref()
    }

    fn take_state_tracker(&mut self) -> Option<StateTracker> {
        self.state_tracker.take()
    }

    fn debug_stat(&self) {
        log::debug!("===== state_db(is_dirty: {}) =====", self.is_dirty());
        log::debug!("journals: {:?}", self.journal);
        log::debug!("revisions: {:?}", self.revisions);
        log::debug!("dirty_account_count: {:?}", self.dirty_account_count);
        log::debug!("dirty_state: {:?}", self.dirty_state);
        log::debug!("dirty_scripts: {:?}", self.dirty_scripts);
        log::debug!("dirty_data: {:?}", self.dirty_data);
        log::debug!("dirty_logs: {:?}", self.dirty_logs);
        log::debug!("===== end =====");
    }
}

impl<S: State + CodeStore> State for StateDB<S> {
    fn get_raw(&self, key: &H256) -> Result<H256, StateError> {
        if let Some(tracker) = self.state_tracker.as_ref() {
            tracker.touch_key(key);
        }
        if let Some(v) = self.dirty_state.get(key) {
            return Ok(*v);
        }
        self.state.get_raw(key)
    }

    fn update_raw(&mut self, key: H256, value: H256) -> Result<(), StateError> {
        if let Some(tracker) = self.state_tracker.as_ref() {
            tracker.touch_key(&key);
        }
        self.journal.push(JournalEntry::UpdateRaw {
            key,
            prev_value: self.dirty_state.get(&key).cloned(),
        });
        self.dirty_state.insert(key, value);
        Ok(())
    }

    fn get_account_count(&self) -> Result<u32, StateError> {
        if let Some(count) = self.dirty_account_count {
            return Ok(count);
        }
        self.state.get_account_count()
    }

    fn set_account_count(&mut self, count: u32) -> Result<(), StateError> {
        self.journal.push(JournalEntry::SetAccountCount {
            prev_count: self.dirty_account_count,
        });
        self.dirty_account_count = Some(count);
        Ok(())
    }

    /// calculate root
    fn calculate_root(&self) -> Result<H256, StateError> {
        // finalise dirty state
        if self.is_dirty() {
            return Err(StateError::Store);
        }
        self.state.calculate_root()
    }
}

impl<S: CodeStore> CodeStore for StateDB<S> {
    fn insert_script(&mut self, script_hash: H256, script: packed::Script) {
        self.journal.push(JournalEntry::InsertScript {
            script_hash,
            prev_exist: self.dirty_scripts.contains_key(&script_hash),
        });
        self.dirty_scripts.insert(script_hash, script);
    }

    fn get_script(&self, script_hash: &H256) -> Option<packed::Script> {
        if let Some(script) = self.dirty_scripts.get(script_hash) {
            return Some(script.clone());
        }
        self.state.get_script(script_hash)
    }

    fn insert_data(&mut self, data_hash: H256, code: Bytes) {
        if let Some(state_tracker) = self.state_tracker.as_ref() {
            state_tracker
                .write_data()
                .lock()
                .unwrap()
                .insert(data_hash, code.clone());
        }
        self.journal.push(JournalEntry::InsertData {
            data_hash,
            prev_exist: self.dirty_data.contains_key(&data_hash),
        });
        self.dirty_data.insert(data_hash, code);
    }

    fn get_data(&self, data_hash: &H256) -> Option<Bytes> {
        let data = self
            .dirty_data
            .get(data_hash)
            .cloned()
            .or_else(|| self.state.get_data(data_hash));
        if let Some(data) = data.as_ref() {
            if let Some(state_tracker) = self.state_tracker.as_ref() {
                state_tracker
                    .read_data()
                    .lock()
                    .unwrap()
                    .insert(*data_hash, data.clone());
            }
        }
        data
    }
}

#[cfg(test)]
mod tests {
    use std::cell::RefCell;

    use anyhow::Result;
    use gw_common::state::State;
    use gw_smt::smt::{SMT, SMTH256};
    use gw_traits::CodeStore;
    use gw_types::h256::{H256Ext, H256};

    use crate::{
        smt::smt_store::SMTStateStore,
        snapshot::StoreSnapshot,
        state::{
            history::history_state::{HistoryState, RWConfig, ReadOpt, WriteOpt},
            overlay::{mem_state::MemStateTree, mem_store::MemStore},
            traits::JournalDB,
            BlockStateDB, MemStateDB,
        },
        transaction::StoreTransaction,
        Store,
    };

    fn new_state(store: StoreSnapshot) -> MemStateDB {
        let smt = SMT::new(SMTH256::zero(), SMTStateStore::new(MemStore::new(store)));
        let inner = MemStateTree::new(smt, 0);
        MemStateDB::new(inner)
    }

<<<<<<< HEAD
    fn new_block_state(store: &mut StoreTransaction) -> BlockStateDB<&mut StoreTransaction> {
        let smt = SMT::new(H256::zero(), SMTStateStore::new(store));
        let inner = HistoryState::new(
            smt,
            0,
            RWConfig {
                read: ReadOpt::Any,
                write: WriteOpt::NoRecord,
            },
        );
        BlockStateDB::new(inner)
    }

    fn new_block_state_ref_cell<'a>(
        store: &'a RefCell<&'a mut StoreTransaction>,
    ) -> BlockStateDB<&'a RefCell<&'a mut StoreTransaction>> {
        let smt = SMT::new(H256::zero(), SMTStateStore::new(store));
=======
    fn new_block_state(store: &StoreTransaction) -> BlockStateDB<&'_ StoreTransaction> {
        let smt = SMT::new(SMTH256::zero(), SMTStateStore::new(store));
>>>>>>> f71d2bf8
        let inner = HistoryState::new(
            smt,
            0,
            RWConfig {
                read: ReadOpt::Any,
                write: WriteOpt::NoRecord,
            },
        );
        BlockStateDB::new(inner)
    }

    fn cmp_dirty_state(state_a: &MemStateDB, state_b: &MemStateDB) -> bool {
        // account count
        if state_a.get_account_count() != state_b.get_account_count() {
            return false;
        }
        // scripts
        for script_hash in state_a
            .dirty_scripts
            .keys()
            .chain(state_b.dirty_scripts.keys())
        {
            if state_a.get_script(script_hash) != state_b.get_script(script_hash) {
                return false;
            }
        }
        // data
        for data_hash in state_a.dirty_data.keys().chain(state_b.dirty_data.keys()) {
            if state_a.get_data(data_hash) != state_b.get_data(data_hash) {
                return false;
            }
        }
        // kv
        for key in state_a.dirty_state.keys().chain(state_b.dirty_state.keys()) {
            if state_a.get_raw(key) != state_b.get_raw(key) {
                return false;
            }
        }

        true
    }

    #[test]
    fn test_revert_to_histories_revision() {
        let store = Store::open_tmp().unwrap();
        let mut state = new_state(store.get_snapshot());
        let mem_0 = state.clone_dirty();
        let snap_0 = state.snapshot();
        state
            .update_raw(H256::from_u32(1), H256::from_u32(1))
            .unwrap();
        state
            .update_raw(H256::from_u32(2), H256::from_u32(2))
            .unwrap();
        let mem_1 = state.clone_dirty();
        let snap_1 = state.snapshot();

        // should update the mem DB
        state
            .update_raw(H256::from_u32(3), H256::from_u32(3))
            .unwrap();
        let mem_2 = state.clone_dirty();
        assert!(!cmp_dirty_state(&mem_1, &mem_2));

        // revert to snap_1
        state.revert(snap_1).unwrap();
        assert!(cmp_dirty_state(&mem_1, &state));

        // revert to snap_0
        state.revert(snap_0).unwrap();
        assert!(cmp_dirty_state(&mem_0, &state));
    }

    #[test]
    fn test_revert_to_histories_value() {
        let store = Store::open_tmp().unwrap();
        let mut state = new_state(store.get_snapshot());
        let snap_0 = state.snapshot();
        state
            .update_raw(H256::from_u32(1), H256::from_u32(1))
            .unwrap();
        let mem_1 = state.clone_dirty();
        let snap_1 = state.snapshot();

        // should update the mem DB
        state
            .update_raw(H256::from_u32(1), H256::from_u32(2))
            .unwrap();
        state
            .update_raw(H256::from_u32(1), H256::from_u32(3))
            .unwrap();
        let mem_2 = state.clone_dirty();
        assert!(!cmp_dirty_state(&mem_1, &mem_2));
        assert_eq!(
            state.get_raw(&H256::from_u32(1)).unwrap(),
            H256::from_u32(3)
        );

        // revert to snap_1
        state.revert(snap_1).unwrap();
        assert_eq!(
            state.get_raw(&H256::from_u32(1)).unwrap(),
            H256::from_u32(1)
        );

        // revert to snap_0
        state.revert(snap_0).unwrap();
        assert_eq!(state.get_raw(&H256::from_u32(1)).unwrap(), H256::zero());
    }

    #[test]
    fn test_clear_dirty_state() {
        let store = Store::open_tmp().unwrap();
        let mut state = new_state(store.get_snapshot());
        let mem_0 = state.clone_dirty();
        assert!(!state.is_dirty());
        state
            .update_raw(H256::from_u32(1), H256::from_u32(1))
            .unwrap();
        state
            .update_raw(H256::from_u32(2), H256::from_u32(2))
            .unwrap();
        assert!(state.is_dirty());

        // clear journal and dirty state
        state.clear_journal_and_dirty();
        assert!(!state.is_dirty());
        // the dirty state is cleared
        assert!(cmp_dirty_state(&mem_0, &state));
    }

    #[test]
    fn test_finalise_dirty_state() {
        let store = Store::open_tmp().unwrap();
        let mut state = new_state(store.get_snapshot());
        assert!(!state.is_dirty());
        state
            .update_raw(H256::from_u32(1), H256::from_u32(1))
            .unwrap();
        state
            .update_raw(H256::from_u32(2), H256::from_u32(2))
            .unwrap();
        let mem_1 = state.clone_dirty();
        assert!(state.is_dirty());

        // finalise
        state.finalise().unwrap();
        assert!(!state.is_dirty());
        // the dirty state is cleared, but the state is write into the store
        assert!(cmp_dirty_state(&mem_1, &state));
    }

    #[test]
    fn test_state_impl() {
        // test mem store
        let store = Store::open_tmp().unwrap();
        {
            let mut state = new_state(store.get_snapshot());
            test_state_update(&mut state).unwrap();
        }
        {
            let mut state_1 = new_state(store.get_snapshot());
            let mut state_2 = new_state(store.get_snapshot());
            test_state_revert(&mut state_1, &mut state_2).unwrap();
        }
        // test block store
        let store = Store::open_tmp().unwrap();
        {
            let db = &mut store.begin_transaction();
            let mut state = new_block_state(db);
            test_state_update(&mut state).unwrap();
        }
        {
            let mut db = store.begin_transaction();
            let db = RefCell::new(&mut db);
            let mut state_1 = new_block_state_ref_cell(&db);
            let mut state_2 = new_block_state_ref_cell(&db);
            test_state_revert(&mut state_1, &mut state_2).unwrap();
        }
    }

    // test state impl
    fn test_state_update<S: State + JournalDB>(s: &mut S) -> Result<()> {
        const EXPECTED_ROOT: [u8; 32] = [
            47, 126, 107, 9, 48, 223, 122, 36, 186, 207, 67, 227, 132, 95, 98, 89, 160, 178, 227,
            19, 2, 21, 247, 64, 191, 44, 38, 137, 161, 183, 173, 48,
        ];

        // test update / get
        for i in 1..42u32 {
            let key = H256::from_u32(i);
            let value = H256::from_u32(i);
            let value2 = H256::from_u32(i + 1);
            assert!(s.get_raw(&key)?.is_zero());
            s.update_raw(key, value).unwrap();
            assert_eq!(s.get_raw(&key)?, value);
            s.update_raw(key, value2).unwrap();
            assert_eq!(s.get_raw(&key)?, value2);
        }
        assert!(s.calculate_root().is_err());
        // test finalise value
        s.finalise()?;
        assert_eq!(s.calculate_root()?, EXPECTED_ROOT);
        for i in 1..42u32 {
            let key = H256::from_u32(i);
            let value2 = H256::from_u32(i + 1);
            assert_eq!(s.get_raw(&key)?, value2);
        }
        // test set/get account_count
        s.set_account_count(0)?;
        assert_eq!(s.get_account_count()?, 0);
        s.set_account_count(42)?;
        assert_eq!(s.get_account_count()?, 42);
        assert!(s.calculate_root().is_err());
        // test finalise value
        s.finalise()?;
        assert_eq!(s.calculate_root()?, EXPECTED_ROOT);
        Ok(())
    }

    // test state impl
    fn test_state_revert<S: State + JournalDB>(s: &mut S, s2: &mut S) -> Result<()> {
        // test update / get
        let snap = s.snapshot();
        for i in 1..42u32 {
            let key = H256::from_u32(i);
            let value = H256::from_u32(i);
            let value2 = H256::from_u32(i + 1);
            assert!(s.get_raw(&key)?.is_zero());
            s.update_raw(key, value).unwrap();
            assert_eq!(s.get_raw(&key)?, value);
            s.update_raw(key, value2).unwrap();
            assert_eq!(s.get_raw(&key)?, value2);
        }
        s.set_account_count(42)?;
        s.revert(snap)?;

        for i in 21..50u32 {
            let key = H256::from_u32(i);
            let value = H256::from_u32(i + 1);

            // update s
            assert!(s.get_raw(&key)?.is_zero());
            s.update_raw(key, value).unwrap();
            assert_eq!(s.get_raw(&key)?, value);

            // update s2
            assert!(s2.get_raw(&key)?.is_zero());
            s2.update_raw(key, value).unwrap();
            assert_eq!(s2.get_raw(&key)?, value);
        }
        // test finalise value
        s.finalise()?;
        s2.finalise()?;
        assert_eq!(s.calculate_root()?, s2.calculate_root()?);
        Ok(())
    }
}<|MERGE_RESOLUTION|>--- conflicted
+++ resolved
@@ -556,9 +556,8 @@
         MemStateDB::new(inner)
     }
 
-<<<<<<< HEAD
     fn new_block_state(store: &mut StoreTransaction) -> BlockStateDB<&mut StoreTransaction> {
-        let smt = SMT::new(H256::zero(), SMTStateStore::new(store));
+        let smt = SMT::new(SMTH256::zero(), SMTStateStore::new(store));
         let inner = HistoryState::new(
             smt,
             0,
@@ -573,11 +572,7 @@
     fn new_block_state_ref_cell<'a>(
         store: &'a RefCell<&'a mut StoreTransaction>,
     ) -> BlockStateDB<&'a RefCell<&'a mut StoreTransaction>> {
-        let smt = SMT::new(H256::zero(), SMTStateStore::new(store));
-=======
-    fn new_block_state(store: &StoreTransaction) -> BlockStateDB<&'_ StoreTransaction> {
         let smt = SMT::new(SMTH256::zero(), SMTStateStore::new(store));
->>>>>>> f71d2bf8
         let inner = HistoryState::new(
             smt,
             0,
