use std::{
    borrow::Borrow,
    collections::HashSet,
    hash::{Hash, Hasher},
    sync::Arc,
};

use anyhow::Result;
<<<<<<< HEAD
use gw_common::H256;
=======
use gw_db::schema::{Col, COLUMN_DATA, COLUMN_SCRIPT};
>>>>>>> f71d2bf8
use gw_traits::CodeStore;
use gw_types::{
    bytes::Bytes,
    from_box_should_be_ok,
    h256::H256,
    packed,
    prelude::{Entity, FromSliceShouldBeOk},
};
use im::HashMap;

use crate::{
    schema::{Col, COLUMN_DATA, COLUMN_SCRIPT},
    state::history::{block_state_record::BlockStateRecordKey, history_state::HistoryStateStore},
    traits::{
        chain_store::ChainStore,
        kv_store::{KVStore, KVStoreRead, KVStoreWrite},
    },
};

#[derive(Clone, PartialEq, Eq, Debug)]
enum Value<T> {
    Exist(T),
    Deleted,
}

type ColumnsKeyValueMap = HashMap<(Col, Vec<u8>), Value<Vec<u8>>>;
type KeyValueMapByBlock = HashMap<u64, HashMap<H256, H256>>;

pub struct MemStore<S> {
    inner: Arc<S>,
    // (column, key) -> value.
    mem: ColumnsKeyValueMap,
    history_mem: KeyValueMapByBlock,
}

impl<S> MemStore<S> {
    pub fn new(inner: impl Into<Arc<S>>) -> Self {
        Self {
            inner: inner.into(),
            mem: Default::default(),
            history_mem: Default::default(),
        }
    }
}

impl<S: KVStoreRead> ChainStore for MemStore<S> {}

impl<S: KVStoreRead> CodeStore for MemStore<S> {
    fn insert_script(&mut self, script_hash: H256, script: packed::Script) {
        self.insert_raw(COLUMN_SCRIPT, script_hash.as_slice(), script.as_slice())
            .expect("insert script")
    }

    fn get_script(&self, script_hash: &H256) -> Option<packed::Script> {
        self.get(COLUMN_SCRIPT, script_hash.as_slice())
            .map(|slice| from_box_should_be_ok!(packed::ScriptReader, slice))
    }

    fn insert_data(&mut self, data_hash: H256, code: gw_types::bytes::Bytes) {
        self.insert_raw(COLUMN_DATA, data_hash.as_slice(), &code)
            .expect("insert data");
    }

    fn get_data(&self, data_hash: &H256) -> Option<gw_types::bytes::Bytes> {
        self.get(COLUMN_DATA, data_hash.as_slice())
            .map(|slice| Bytes::from(slice.to_vec()))
    }
}

impl<S: KVStoreRead> KVStoreRead for MemStore<S> {
    fn get(&self, col: Col, key: &[u8]) -> Option<Box<[u8]>> {
        match self.mem.get(&(col, key) as &dyn Key) {
            Some(Value::Exist(v)) => Some(v.clone().into_boxed_slice()),
            Some(Value::Deleted) => None,
            None => self.inner.get(col, key),
        }
    }
}

impl<S> KVStoreWrite for MemStore<S> {
    fn insert_raw(&mut self, col: Col, key: &[u8], value: &[u8]) -> Result<()> {
        self.mem
            .insert((col, key.into()), Value::Exist(value.to_vec()));
        Ok(())
    }

    fn delete(&mut self, col: Col, key: &[u8]) -> Result<()> {
        self.mem.insert((col, key.into()), Value::Deleted);
        Ok(())
    }
}

impl<S: KVStoreRead> KVStore for MemStore<S> {}

impl<S: HistoryStateStore> HistoryStateStore for MemStore<S> {
    type BlockStateRecordKeyIter = HashSet<BlockStateRecordKey>;

    fn iter_block_state_record(&self, block_number: u64) -> Self::BlockStateRecordKeyIter {
        let mut list = match self.history_mem.get(&block_number) {
            Some(map) => map
                .keys()
                .map(|k| BlockStateRecordKey::new(block_number, k))
                .collect(),
            None => HashSet::new(),
        };
        list.extend(self.inner.iter_block_state_record(block_number).into_iter());
        list
    }

    fn remove_block_state_record(&mut self, block_number: u64) -> Result<()> {
        self.history_mem.remove(&block_number);
        Ok(())
    }

    fn get_history_state(&self, block_number: u64, state_key: &H256) -> Option<H256> {
        match self
            .history_mem
            .get(&block_number)
            .and_then(|m| m.get(state_key))
            .cloned()
        {
            Some(value) => Some(value),
            None => self.inner.get_history_state(block_number, state_key),
        }
    }

    fn record_block_state(
        &mut self,
        block_number: u64,
        state_key: H256,
        value: H256,
    ) -> Result<()> {
        self.history_mem
            .entry(block_number)
            .or_default()
            .insert(state_key, value);
        Ok(())
    }
}

impl<S> Clone for MemStore<S> {
    /// Make a clone of the store. This is cheap.
    ///
    /// Modifications on the clone will NOT be seen on this store.
    fn clone(&self) -> Self {
        Self {
            inner: self.inner.clone(),
            mem: self.mem.clone(),
            history_mem: self.history_mem.clone(),
        }
    }
}

// So that we can query a ColumnsKeyValueMap with (u8, &[u8]), without temporary
// allocation.
//
// https://stackoverflow.com/questions/36480845/how-to-avoid-temporary-allocations-when-using-a-complex-key-for-a-hashmap/50478038#50478038
trait Key {
    fn to_key(&self) -> (Col, &[u8]);
}

impl Hash for dyn Key + '_ {
    fn hash<H: Hasher>(&self, state: &mut H) {
        self.to_key().hash(state)
    }
}

impl PartialEq for dyn Key + '_ {
    fn eq(&self, other: &Self) -> bool {
        self.to_key() == other.to_key()
    }
}

impl Eq for dyn Key + '_ {}

impl Key for (Col, Vec<u8>) {
    fn to_key(&self) -> (Col, &[u8]) {
        (self.0, &self.1[..])
    }
}

impl<'a> Key for (Col, &'a [u8]) {
    fn to_key(&self) -> (Col, &[u8]) {
        *self
    }
}

impl<'a> Borrow<dyn Key + 'a> for (Col, Vec<u8>) {
    fn borrow(&self) -> &(dyn Key + 'a) {
        self
    }
}<|MERGE_RESOLUTION|>--- conflicted
+++ resolved
@@ -6,11 +6,6 @@
 };
 
 use anyhow::Result;
-<<<<<<< HEAD
-use gw_common::H256;
-=======
-use gw_db::schema::{Col, COLUMN_DATA, COLUMN_SCRIPT};
->>>>>>> f71d2bf8
 use gw_traits::CodeStore;
 use gw_types::{
     bytes::Bytes,
