--- conflicted
+++ resolved
@@ -487,17 +487,16 @@
     /// This function only update the current tip.
     /// The state reset of readonly only happend when receives states from publisher, see `refresh_mem_block`
     #[instrument(skip_all, fields(old_tip = old_tip.map(|h| display(h.pack())), new_tip = new_tip.map(|h| display(h.pack()))))]
-<<<<<<< HEAD
     async fn reset(
         &mut self,
         old_tip: Option<H256>,
         new_tip: Option<H256>,
         local_cells_manager: &LocalCellsManager,
     ) -> Result<()> {
-=======
-    async fn reset(&mut self, old_tip: Option<H256>, new_tip: Option<H256>) -> Result<()> {
         match self.node_mode {
-            NodeMode::FullNode | NodeMode::Test => self.reset_full(old_tip, new_tip).await,
+            NodeMode::FullNode | NodeMode::Test => {
+                self.reset_full(old_tip, new_tip, local_cells_manager).await
+            }
             NodeMode::ReadOnly => self.reset_read_only(old_tip, new_tip).await,
         }
     }
@@ -528,8 +527,12 @@
     /// Only **Full** node and **Test** node.
     /// reset mem pool state
     #[instrument(skip_all)]
-    async fn reset_full(&mut self, old_tip: Option<H256>, new_tip: Option<H256>) -> Result<()> {
->>>>>>> 6905a787
+    async fn reset_full(
+        &mut self,
+        old_tip: Option<H256>,
+        new_tip: Option<H256>,
+        local_cells_manager: &LocalCellsManager,
+    ) -> Result<()> {
         let mut reinject_txs = Default::default();
         let mut reinject_withdrawals = Default::default();
         // read block from db
@@ -626,19 +629,9 @@
 
         let db = self.store.begin_transaction();
 
-<<<<<<< HEAD
-        if self.node_mode != NodeMode::ReadOnly {
-            // check pending deposits
-            self.refresh_deposit_cells(&db, new_tip, local_cells_manager)
-                .await?;
-        } else {
-            self.pending_deposits.clear();
-        }
-
-=======
         // check pending deposits
-        self.refresh_deposit_cells(&db, new_tip).await?;
->>>>>>> 6905a787
+        self.refresh_deposit_cells(&db, new_tip, local_cells_manager)
+            .await?;
         // estimate next l2block timestamp
         let estimated_timestamp = {
             let estimated = self.provider.estimate_next_blocktime().await?;
