use anyhow::{ensure, Context, Result};
use gw_store::{
    autorocks::{Direction, TransactionDb},
    migrate::{Migration, SMTTrieMigrationPlaceHolder},
    schema::{
        COLUMN_ACCOUNT_SMT_BRANCH, COLUMN_ACCOUNT_SMT_LEAF, COLUMN_BLOCK_SMT_BRANCH,
        COLUMN_BLOCK_SMT_LEAF, COLUMN_REVERTED_BLOCK_SMT_BRANCH, COLUMN_REVERTED_BLOCK_SMT_LEAF,
    },
};
<<<<<<< HEAD
use gw_store::{traits::chain_store::ChainStore, Store};
=======
use gw_types::h256::*;
>>>>>>> f71d2bf8

pub struct SMTTrieMigration;

impl Migration for SMTTrieMigration {
    fn migrate(&self, db: TransactionDb) -> Result<TransactionDb> {
        log::info!("SMTTrieMigration running");
        let mut store = Store::new(db);

        // Get state smt root before migration.
        let old_state_smt_root = {
            let mut tx = store.begin_transaction();
            let state_smt = tx.state_smt().context("state_smt")?;
            *state_smt.root()
        };

        log::info!("deleting old SMT branches");
        let db = store.as_inner_mut();
        db.clear_cf(COLUMN_ACCOUNT_SMT_BRANCH)
            .context("clear COLUMN_ACCOUNT_SMT_BRANCH")?;
        // So that if we exit in the middle of this migration, the smt branches
        // columns are not empty and SMTTrieMigrationPlaceholder won't just
        // succeed.
        db.put(COLUMN_ACCOUNT_SMT_BRANCH, b"migrating", b"migrating")
            .context("put migrating")?;
        db.clear_cf(COLUMN_BLOCK_SMT_BRANCH)
            .context("clear COLUMN_BLOCK_SMT_BRANCH")?;
        db.clear_cf(COLUMN_REVERTED_BLOCK_SMT_BRANCH)
            .context("clear COLUMN_REVERTED_BLOCK_SMT_BRANCH")?;

        log::info!("migrating state smt");
        {
            let mut tx = store.begin_transaction_skip_concurrency_control();
            let mut state_smt = tx.state_smt().context("state_smt")?;
            // XXX: memory usage of long running transaction.
            for (k, v) in store
                .as_inner()
                .iter(COLUMN_ACCOUNT_SMT_LEAF, Direction::Forward)
            {
                state_smt
                    .update(
                        <[u8; 32]>::try_from(&k[..]).unwrap().into(),
                        <[u8; 32]>::try_from(&v[..]).unwrap().into(),
                    )
                    .context("update state_smt")?;
            }
            ensure!(old_state_smt_root == *state_smt.root());
            tx.commit().context("commit state_smt")?;
        }

        log::info!("migrating block smt");
        {
            let mut tx = store.begin_transaction_skip_concurrency_control();
            let mut block_smt = tx.block_smt().context("block_smt")?;
            for (k, v) in store
                .as_inner()
                .iter(COLUMN_BLOCK_SMT_LEAF, Direction::Forward)
            {
                block_smt
                    .update(
                        <[u8; 32]>::try_from(&k[..]).unwrap().into(),
                        <[u8; 32]>::try_from(&v[..]).unwrap().into(),
                    )
                    .context("update block_smt")?;
            }
<<<<<<< HEAD
            let root = *block_smt.root();
            ensure!(tx.get_block_smt_root().unwrap() == root);
=======
            let block_smt_root: H256 = tx.get_block_smt_root().unwrap();
            ensure!(block_smt_root == H256::from(*block_smt.root()));
>>>>>>> f71d2bf8
            tx.commit().context("commit block smt")?;
        }

        log::info!("migrating reverted block smt");
        {
            let mut tx = store.begin_transaction_skip_concurrency_control();
            let mut reverted_block_smt = tx.reverted_block_smt().context("reverted_block_smt")?;
            for (k, v) in store
                .as_inner()
                .iter(COLUMN_REVERTED_BLOCK_SMT_LEAF, Direction::Forward)
            {
                reverted_block_smt
                    .update(
                        <[u8; 32]>::try_from(&k[..]).unwrap().into(),
                        <[u8; 32]>::try_from(&v[..]).unwrap().into(),
                    )
                    .context("update reverted_block_smt")?;
            }
<<<<<<< HEAD
            let root = *reverted_block_smt.root();
            ensure!(tx.get_reverted_block_smt_root().unwrap() == root);
=======
            ensure!(
                tx.get_reverted_block_smt_root().unwrap() == H256::from(*reverted_block_smt.root())
            );
>>>>>>> f71d2bf8
            tx.commit().context("commit reverted_block_smt")?;
        }

        store
            .as_inner()
            .delete(COLUMN_ACCOUNT_SMT_BRANCH, b"migrating")?;

        log::info!("SMTTrieMigration completed");
        Ok(store.into_inner())
    }
    fn version(&self) -> &str {
        SMTTrieMigrationPlaceHolder.version()
    }
}<|MERGE_RESOLUTION|>--- conflicted
+++ resolved
@@ -7,11 +7,8 @@
         COLUMN_BLOCK_SMT_LEAF, COLUMN_REVERTED_BLOCK_SMT_BRANCH, COLUMN_REVERTED_BLOCK_SMT_LEAF,
     },
 };
-<<<<<<< HEAD
 use gw_store::{traits::chain_store::ChainStore, Store};
-=======
-use gw_types::h256::*;
->>>>>>> f71d2bf8
+use gw_types::h256::H256;
 
 pub struct SMTTrieMigration;
 
@@ -76,13 +73,8 @@
                     )
                     .context("update block_smt")?;
             }
-<<<<<<< HEAD
             let root = *block_smt.root();
-            ensure!(tx.get_block_smt_root().unwrap() == root);
-=======
-            let block_smt_root: H256 = tx.get_block_smt_root().unwrap();
-            ensure!(block_smt_root == H256::from(*block_smt.root()));
->>>>>>> f71d2bf8
+            ensure!(tx.get_block_smt_root().unwrap() == H256::from(root));
             tx.commit().context("commit block smt")?;
         }
 
@@ -101,14 +93,8 @@
                     )
                     .context("update reverted_block_smt")?;
             }
-<<<<<<< HEAD
             let root = *reverted_block_smt.root();
-            ensure!(tx.get_reverted_block_smt_root().unwrap() == root);
-=======
-            ensure!(
-                tx.get_reverted_block_smt_root().unwrap() == H256::from(*reverted_block_smt.root())
-            );
->>>>>>> f71d2bf8
+            ensure!(tx.get_reverted_block_smt_root().unwrap() == H256::from(root));
             tx.commit().context("commit reverted_block_smt")?;
         }
 
