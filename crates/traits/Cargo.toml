--- conflicted
+++ resolved
@@ -7,12 +7,6 @@
 # See more keys and their definitions at https://doc.rust-lang.org/cargo/reference/manifest.html
 
 [dependencies]
-<<<<<<< HEAD
-gw-types = { path = "../types" }
-gw-common = { path = "../common" }
-=======
 gw-types = { path = "../../gwos/crates/types" }
 gw-common = { path = "../../gwos/crates/common" }
-gw-db = { path = "../db" }
->>>>>>> f71d2bf8
 anyhow = "1.0.66"