--- conflicted
+++ resolved
@@ -11,11 +11,6 @@
 gw-common = { path = "../../gwos/crates/common" }
 gw-smt = { path = "../smt" }
 gw-config = { path = "../config" }
-<<<<<<< HEAD
-gw-types = { path = "../types" }
-=======
-gw-db = { path = "../db" }
->>>>>>> f71d2bf8
 gw-store = { path = "../store" }
 gw-generator = { path = "../generator" }
 gw-jsonrpc-types = { path = "../jsonrpc-types" }
