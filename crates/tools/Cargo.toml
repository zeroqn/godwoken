[package]
name = "gw-tools"
version = "0.1.0"
authors = ["Nervos Network"]
edition = "2018"

# See more keys and their definitions at https://doc.rust-lang.org/cargo/reference/manifest.html

[dependencies]
log = "0.4"
env_logger = "0.8"
clap = "2.33"
serde = { version = "1.0", features = ["derive"] }
serde_json = "1.0"
anyhow = "1.0"
toml = "0.5"
bech32 = "0.6.0"
tempfile = "3.1"
lazy_static = "1.3"
secp256k1 = "0.19"
sha3 = "0.9.1"
reqwest = { version = "0.11", features = ["json", "blocking"] }
ckb-jsonrpc-types = "0.100.0-rc5"
ckb-types = "0.100.0-rc5"
ckb-resource = "0.100.0-rc5"
ckb-hash = "0.100.0-rc5"
ckb-fixed-hash = "0.100.0-rc5"
ckb-sdk = "0.100.0-rc5"
ckb-crypto = "0.100.0-rc5"
gw-db = { path = "../db" }
gw-types = { path = "../types" }
gw-config = { path = "../config" }
gw-common = { path = "../common" }
gw-generator = { path = "../generator" }
gw-jsonrpc-types = { path = "../jsonrpc-types" }
gw-utils = { path = "../utils" }
gw-rpc-client = { path = "../rpc-client" }
url = "2.2"
faster-hex = "0.5.0"
rand = "0.8"
hex = "0.4"
<<<<<<< HEAD
smol = "1.2.5"
=======
jsonrpc-core = "17"
>>>>>>> 82f8521e
<|MERGE_RESOLUTION|>--- conflicted
+++ resolved
@@ -39,8 +39,5 @@
 faster-hex = "0.5.0"
 rand = "0.8"
 hex = "0.4"
-<<<<<<< HEAD
 smol = "1.2.5"
-=======
-jsonrpc-core = "17"
->>>>>>> 82f8521e
+jsonrpc-core = "17"