--- conflicted
+++ resolved
@@ -1,10 +1,6 @@
 [package]
 name = "gw-tools"
-<<<<<<< HEAD
 version = "1.12.2"
-=======
-version = "1.12.0"
->>>>>>> 001b6fe0
 authors = ["Nervos Network"]
 edition = "2021"
 
