--- conflicted
+++ resolved
@@ -183,27 +183,17 @@
         for block_hash in bad_block_hashes.iter() {
             reverted_block_smt.update((*block_hash).into(), SMTH256Ext::one())?;
         }
-<<<<<<< HEAD
         let root = *reverted_block_smt.root();
         reverted_block_smt
             .store_mut()
             .inner_store_mut()
-            .set_reverted_block_hashes(&root, prev_smt_root, bad_block_hashes)?;
+            .set_reverted_block_hashes(&root.into(), prev_smt_root.into(), bad_block_hashes)?;
     }
     let root = *reverted_block_smt.root();
     reverted_block_smt
         .store_mut()
         .inner_store_mut()
-        .set_reverted_block_smt_root(root)?;
-=======
-        tx_db.set_reverted_block_hashes(
-            &(*reverted_block_smt.root()).into(),
-            prev_smt_root.into(),
-            bad_block_hashes,
-        )?;
-    }
-    tx_db.set_reverted_block_smt_root((*reverted_block_smt.root()).into())?;
->>>>>>> f71d2bf8
+        .set_reverted_block_smt_root(root.into())?;
 
     Ok(())
 }
