--- conflicted
+++ resolved
@@ -27,6 +27,7 @@
 use gw_generator::account_lock_manage::eip712::traits::EIP712Encode;
 use gw_generator::account_lock_manage::eip712::types::EIP712Domain;
 use gw_generator::account_lock_manage::AccountLockManage;
+use gw_smt::smt_h256_ext::SMTH256;
 use gw_store::state::history::history_state::RWConfig;
 use gw_store::state::traits::JournalDB;
 use gw_store::state::BlockStateDB;
@@ -334,31 +335,26 @@
             tree.get_nonce(receiver_id).unwrap();
             tree.get_script_hash(sudt_id).unwrap();
             let account_count = tree.get_account_count().unwrap();
-            let touched_keys: Vec<H256> = {
+            let touched_keys: Vec<SMTH256> = {
                 let keys = tree.state_tracker().unwrap().touched_keys();
                 let unlock = keys.lock().unwrap();
-                unlock.clone().into_iter().collect()
+                unlock.iter().cloned().map(Into::into).collect()
             };
 
             let kv_state = touched_keys
                 .iter()
                 .map(|k| {
-                    let v = tree.get_raw(k).unwrap();
-                    (*k, v)
+                    let k = (*k).into();
+                    let v = tree.get_raw(&k).unwrap();
+                    (k, v)
                 })
                 .collect::<Vec<(H256, H256)>>();
 
             let kv_state_proof: Bytes = {
-<<<<<<< HEAD
                 let smt = db.state_smt().unwrap();
                 smt.merkle_proof(touched_keys.clone())
-=======
-                let smt = SMTStateStore::new(&db).to_smt().unwrap();
-                let smt_touched_keys: Vec<_> = touched_keys.iter().map(|k| (*k).into()).collect();
-                smt.merkle_proof(smt_touched_keys.clone())
->>>>>>> f71d2bf8
                     .unwrap()
-                    .compile(smt_touched_keys)
+                    .compile(touched_keys)
                     .unwrap()
                     .0
                     .into()
