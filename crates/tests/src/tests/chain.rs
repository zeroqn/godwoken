--- conflicted
+++ resolved
@@ -17,13 +17,8 @@
     bytes::Bytes,
     core::{ScriptHashType, Status},
     packed::{
-<<<<<<< HEAD
         BlockMerkleState, CellInput, CellOutput, DepositRequest, GlobalState, L2Block,
         RawWithdrawalRequest, Script, SubmitWithdrawals, WithdrawalRequest, WithdrawalRequestExtra,
-=======
-        CellInput, CellOutput, DepositRequest, GlobalState, L2BlockCommittedInfo,
-        RawWithdrawalRequest, Script, WithdrawalRequest, WithdrawalRequestExtra,
->>>>>>> f6bbd5eb
     },
     prelude::*,
 };
