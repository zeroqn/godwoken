use std::time::Duration;

use gw_common::{
    builtins::{CKB_SUDT_ACCOUNT_ID, ETH_REGISTRY_ACCOUNT_ID},
    ckb_decimal::CKBCapacity,
    state::State,
    H256,
};
use gw_generator::account_lock_manage::eip712::{self, traits::EIP712Encode};
use gw_types::{
    packed::{
        DepositInfoVec, DepositRequest, RawWithdrawalRequest, Script, WithdrawalRequest,
        WithdrawalRequestExtra,
    },
    prelude::{Builder, Entity, Pack},
};

use crate::testing_tool::{
    chain::{into_deposit_info_cell, TestChain},
    eth_wallet::EthWallet,
    rpc_server::RPCServer,
};

#[tokio::test]
async fn test_submit_withdrawal_request() {
    let _ = env_logger::builder().is_test(true).try_init();

    let rollup_type_script = Script::default();
    let mut chain = TestChain::setup(rollup_type_script).await;
    let rpc_server = RPCServer::build(&chain, None).await.unwrap();

    // Deposit test account
    const DEPOSIT_CAPACITY: u64 = 12345768 * 10u64.pow(8);
    let test_wallet = EthWallet::random(chain.rollup_type_hash());
    let deposit = DepositRequest::new_builder()
        .capacity(DEPOSIT_CAPACITY.pack())
        .sudt_script_hash(H256::zero().pack())
        .amount(0.pack())
        .script(test_wallet.account_script().to_owned())
        .registry_id(ETH_REGISTRY_ACCOUNT_ID.pack())
        .build();
    let deposit_info_vec = DepositInfoVec::new_builder()
        .push(into_deposit_info_cell(chain.inner.generator().rollup_context(), deposit).pack())
        .build();
    chain.produce_block(deposit_info_vec, vec![]).await.unwrap();

    let mem_pool_state = chain.mem_pool_state().await;
    let snap = mem_pool_state.load();
    let state = snap.state().unwrap();

    let balance_before_withdrawal = state
        .get_sudt_balance(CKB_SUDT_ACCOUNT_ID, test_wallet.reg_address())
        .unwrap();

    const WITHDRAWAL_CAPACITY: u64 = 1000u64 * 10u64.pow(8);
    let withdrawal = {
        let raw = RawWithdrawalRequest::new_builder()
            .chain_id(chain.chain_id().pack())
            .capacity(WITHDRAWAL_CAPACITY.pack())
            .amount(0.pack())
            .account_script_hash(test_wallet.account_script_hash().pack())
            .owner_lock_hash(test_wallet.account_script_hash().pack())
            .registry_id(gw_common::builtins::ETH_REGISTRY_ACCOUNT_ID.pack())
            .build();
        let typed_withdrawal = eip712::types::Withdrawal::from_raw(
            raw.clone(),
            test_wallet.account_script().to_owned(),
            test_wallet.registry_address.clone(),
        )
        .unwrap();
        let domain_seperator = eip712::types::EIP712Domain {
            name: "Godwoken".to_string(),
            version: "1".to_string(),
            chain_id: chain.chain_id(),
            verifying_contract: None,
            salt: None,
        };
        let message = typed_withdrawal.eip712_message(domain_seperator.hash_struct());
        let sig = test_wallet.sign_message(message).unwrap();
        let req = WithdrawalRequest::new_builder()
            .raw(raw)
            .signature(sig.pack())
            .build();
        WithdrawalRequestExtra::new_builder()
            .request(req)
            .owner_lock(test_wallet.account_script().to_owned())
            .build()
    };

    // Expect `gw_submit_withdrawal_request` call finalized custodian check logic code
    let err = rpc_server
        .submit_withdrawal_request(&withdrawal)
        .await
        .unwrap_err();
    eprintln!("submit withdrawal request {}", err);

    // Expect rpc error since we don't configure valid rpc url
    assert!(err.to_string().contains("get_cells error"));

    let withdrawal_hash = rpc_server
        .submit_withdrawal_request_finalized_custodian_unchecked(&withdrawal)
        .await
        .unwrap();

    while rpc_server
        .is_request_in_queue(withdrawal_hash)
        .await
<<<<<<< HEAD
        .unwrap();
    assert!(is_in_queue);

    chain
        .produce_block(Default::default(), vec![])
        .await
        .unwrap();
=======
        .unwrap()
    {
        tokio::time::sleep(Duration::from_millis(100)).await;
    }
    chain.produce_block(vec![], vec![withdrawal]).await.unwrap();
>>>>>>> d0532212

    let snap = mem_pool_state.load();
    let state = snap.state().unwrap();
    let balance_after_withdrawal = state
        .get_sudt_balance(CKB_SUDT_ACCOUNT_ID, test_wallet.reg_address())
        .unwrap();

    assert_eq!(
        balance_before_withdrawal,
        balance_after_withdrawal + CKBCapacity::from_layer1(WITHDRAWAL_CAPACITY).to_layer2()
    );
}<|MERGE_RESOLUTION|>--- conflicted
+++ resolved
@@ -105,21 +105,14 @@
     while rpc_server
         .is_request_in_queue(withdrawal_hash)
         .await
-<<<<<<< HEAD
-        .unwrap();
-    assert!(is_in_queue);
-
-    chain
-        .produce_block(Default::default(), vec![])
-        .await
-        .unwrap();
-=======
         .unwrap()
     {
         tokio::time::sleep(Duration::from_millis(100)).await;
     }
-    chain.produce_block(vec![], vec![withdrawal]).await.unwrap();
->>>>>>> d0532212
+    chain
+        .produce_block(Default::default(), vec![withdrawal])
+        .await
+        .unwrap();
 
     let snap = mem_pool_state.load();
     let state = snap.state().unwrap();
