--- conflicted
+++ resolved
@@ -167,13 +167,10 @@
 pub struct BlockProducerConfig {
     #[serde(default = "default_check_mem_block_before_submit")]
     pub check_mem_block_before_submit: bool,
-<<<<<<< HEAD
+    #[serde(default = "default_fee_rate")]
+    pub fee_rate: u64,
     #[serde(flatten)]
     pub psc_config: PscConfig,
-=======
-    #[serde(default = "default_fee_rate")]
-    pub fee_rate: u64,
->>>>>>> 67856e4a
     pub block_producer: RegistryAddressConfig,
     pub rollup_config_cell_dep: CellDep,
     pub challenger_config: ChallengerConfig,
@@ -183,7 +180,6 @@
     pub withdrawal_unlocker_wallet_config: Option<WalletConfig>,
 }
 
-<<<<<<< HEAD
 #[derive(Clone, Debug, PartialEq, Eq, Serialize, Deserialize)]
 #[serde(default)]
 pub struct PscConfig {
@@ -219,10 +215,10 @@
         toml::from_str::<BiggerConfig>("_x = 3").unwrap().psc_config,
         PscConfig::default()
     );
-=======
+}
+
 const fn default_fee_rate() -> u64 {
     1000
->>>>>>> 67856e4a
 }
 
 const fn default_check_mem_block_before_submit() -> bool {
